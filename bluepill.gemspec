# -*- encoding: utf-8 -*-
$:.push File.expand_path("../lib", __FILE__)
require "bluepill/version"

Gem::Specification.new do |s|
  s.name        = "bluepill"
  s.version     = Bluepill::VERSION
  s.platform    = Gem::Platform::RUBY
  s.authors     = ["Arya Asemanfar", "Gary Tsang", "Rohith Ravi"]
  s.email       = ["entombedvirus@gmail.com"]
  s.homepage    = "http://github.com/arya/bluepill"
  s.summary     = %q{A process monitor written in Ruby with stability and minimalism in mind.}
  s.description = %q{Bluepill keeps your daemons up while taking up as little resources as possible. After all you probably want the resources of your server to be used by whatever daemons you are running rather than the thing that's supposed to make sure they are brought back up, should they die or misbehave.}

  s.add_dependency 'daemons', '~> 1.1.0'
  s.add_dependency 'blankslate', '~> 2.1.2.3'
<<<<<<< HEAD
  s.add_dependency 'state_machine', '~> 0.9.4'
  s.add_dependency 'activesupport', '~> 3.0.0'
  s.add_dependency 'i18n', '~> 0.5.0'

  s.rubyforge_project = "evented_bluepill"
=======
  s.add_dependency 'state_machine', ['~> 0.8.0', '<=0.9.4']
  s.add_dependency 'activesupport', '~> 2.3.4'
  s.add_dependency 'i18n', '~> 0.5.0'
>>>>>>> 09a4447e

  s.files            = `git ls-files`.split("\n")
  s.test_files       = `git ls-files -- {test,spec,features}/*`.split("\n")
  s.executables      = `git ls-files -- bin/*`.split("\n").map{ |f| File.basename(f) }
  s.require_paths    = ["lib"]
  s.extra_rdoc_files = ["LICENSE", "README.md"]
<<<<<<< HEAD
end
=======
end
>>>>>>> 09a4447e
<|MERGE_RESOLUTION|>--- conflicted
+++ resolved
@@ -1,5 +1,7 @@
 # -*- encoding: utf-8 -*-
-$:.push File.expand_path("../lib", __FILE__)
+
+$LOAD_PATH.push File.expand_path("../lib", __FILE__)
+
 require "bluepill/version"
 
 Gem::Specification.new do |s|
@@ -14,25 +16,13 @@
 
   s.add_dependency 'daemons', '~> 1.1.0'
   s.add_dependency 'blankslate', '~> 2.1.2.3'
-<<<<<<< HEAD
-  s.add_dependency 'state_machine', '~> 0.9.4'
-  s.add_dependency 'activesupport', '~> 3.0.0'
-  s.add_dependency 'i18n', '~> 0.5.0'
-
-  s.rubyforge_project = "evented_bluepill"
-=======
   s.add_dependency 'state_machine', ['~> 0.8.0', '<=0.9.4']
   s.add_dependency 'activesupport', '~> 2.3.4'
   s.add_dependency 'i18n', '~> 0.5.0'
->>>>>>> 09a4447e
 
   s.files            = `git ls-files`.split("\n")
   s.test_files       = `git ls-files -- {test,spec,features}/*`.split("\n")
   s.executables      = `git ls-files -- bin/*`.split("\n").map{ |f| File.basename(f) }
   s.require_paths    = ["lib"]
   s.extra_rdoc_files = ["LICENSE", "README.md"]
-<<<<<<< HEAD
-end
-=======
-end
->>>>>>> 09a4447e
+end