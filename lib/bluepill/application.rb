--- conflicted
+++ resolved
@@ -1,13 +1,8 @@
 module Bluepill
   class Application
     attr_accessor :name, :logger, :base_dir, :socket, :pid_file
-<<<<<<< HEAD
-    attr_accessor :groups, :group_logger, :work_queue
+    attr_accessor :groups, :work_queue
 
-=======
-    attr_accessor :groups
-    
->>>>>>> 221306dc
     def initialize(name, options = {})
       self.name = name
       self.base_dir = options[:base_dir] ||= '/var/bluepill'
